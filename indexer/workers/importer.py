--- conflicted
+++ resolved
@@ -7,11 +7,7 @@
 import os
 import sys
 from datetime import datetime, timedelta
-<<<<<<< HEAD
-from typing import Any, Dict, Mapping, Optional, Union, cast
-=======
 from typing import Any, Mapping, Optional, Union, cast
->>>>>>> ca14c73d
 
 from elastic_transport import ObjectApiResponse
 from elasticsearch import Elasticsearch
@@ -110,30 +106,11 @@
         if data:
             url = str(data.get("url"))
             url_hash = hashlib.sha256(url.encode("utf-8")).hexdigest()
-<<<<<<< HEAD
-            ## This was needed for index routing, won't be necessary for ILM
-
-            # We want actual None, not 'None', if publication_date is missing
-            # if "publication_date" in data and data["publication_date"] not in [
-            #     None,
-            #     "None",
-            # ]:
-            #     publication_date = str(data["publication_date"])
-            # else:
-            #     publication_date = None
-
-            # Add the indexed_date with today's date in ISO 8601 format
-            indexed_date = datetime.now().isoformat()
-            data = {**data, "indexed_date": indexed_date}
-
-            target_index = INDEX_NAME_ALIAS
-=======
             # XX This wont't be needed for Elasticsearch ILM -To remove
             publication_date = data.get("publication_date")
             # To move to Story index metadata
             data["indexed_date"] = datetime.utcnow().isoformat()
             target_index = self.index_routing(str(publication_date))
->>>>>>> ca14c73d
             try:
                 response = self.connector.index(url_hash, target_index, data)
             except ConflictError:
